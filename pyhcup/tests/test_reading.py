import unittest
import pandas as pd

import pyhcup
from pyhcup import hachoir, parser, sas, tx
<<<<<<< HEAD
from pyhcup.config import DEFAULT_DATA_SOURCES, BUNDLED_SID_SAMPLES_DIR, BUNDLED_LOADFILE_DIR, KNOWN_MISSING_LOADFILES

DISCOVERED_LOADFILES = hachoir.discover(root_path=BUNDLED_LOADFILE_DIR)
CONTENT_SOURCES = [i for i in DEFAULT_DATA_SOURCES
                    if 'content' in i['content']]
BUNDLED_SID_SAMPLES = hachoir.discover(root_path=BUNDLED_SID_SAMPLES_DIR,
                                        sources=CONTENT_SOURCES)

=======
from config import DISCOVERED_LOADFILES, CONTENT_SOURCES, BUNDLED_SID_SAMPLES, KNOWN_MISSING_LOADFILES
>>>>>>> 73a9ec83

# TODO: split these cases into separate files?
# TODO: test database loading (replace with SQLA?)

class TestDiscover(unittest.TestCase):
    def test_is_list_of_dicts(self):
        [self.assertEqual(type(i), dict) for i in DISCOVERED_LOADFILES]
    
    def test_proper_keys(self):
        expected = sorted(
                    ['category', 'file_extension', 'size_on_disk', 'source',
                    'state_abbr', 'file', 'year', 'directory', 'filename',
                    'full_path', 'content']
                    )
        for i in DISCOVERED_LOADFILES:
            k = sorted(i.keys())
            self.assertEqual(k,
                             expected,
                             'Key mismatch for {0}, expected {1}'\
                                 .format(k, expected)
                             )


class TestMeta(unittest.TestCase):
    def setUp(self):
        self.sas_meta_paths = [i for i in DISCOVERED_LOADFILES
                               if i['file_extension'].lower() == 'sas']
        self.pudf_meta_paths = [i for i in DISCOVERED_LOADFILES
                                if i['file_extension'].lower() == 'txt'
                                and i['state_abbr'].lower() == 'tx']
    
    def test_sas_meta_are_dataframes(self):
        for i in self.sas_meta_paths:
            fp = i['full_path']
            product = sas.meta_from_sas(fp)
            err = '''
                  Not DataFrame: sas.meta_from_sas('{fp}') ({t})
                  '''.format(fp=fp, m=m, t=type(product))
            yield check_is_dataframe, product, err
    
    def test_tx_meta_are_dataframes(self):
        for i in self.pudf_meta_paths:
            fp = i['full_path']
            product = tx.meta_from_txt(fp)
            err = '''
                  Not DataFrame: tx.meta_from_txt('{fp}') ({t})
                  '''.format(fp=fp, t=type(product))
            self.assertTrue(is_dataframe(product))

    def test_get_meta_vs_meta_from_sas(self):
        """
        pyhcup.get_meta() is a shortcut that helps to call
        pyhcup.sas.meta_from_sas(). Given certain inputs, these should
        generate identical DataFrames for the meta data (loading file) in
        question.
        """
        for i in self.sas_meta_paths:
            fp = i['full_path']
            mfs = sas.meta_from_sas(fp)
            gm = pyhcup.get_meta(state=i['state_abbr'], year=i['year'],
                                 category=i['category'], datafile=i['file'])
            self.assertTrue((mfs.values == gm.values).all(),
                            '''
                            sas.meta_from_sas('{fp}') != pyhcup.get_meta(state={st}, year={yr}, category={c}, datafile={d})
                            '''.format(fp=fp, st=i['state_abbr'],
                                       yr=i['year'], c=i['category'],
                                       d=i['file'])
                            )


def test_uncompressed_hcup_samples_generator():
    targets = [i for i in BUNDLED_SID_SAMPLES
               if i['source'] == 'HCUP'
               and i['content'] == 'contentnh_uncompressed'
               ]
    for i in targets:
        yield check_hcup_sample, i


def check_hcup_sample(target_dict):
    """
    Verifies that the provided HCUP sample data can be read by the included
    loading program files.
    
    target_dict: dictionary produced by pyhcup.hachoir.discover
    """
    
    # skip test if known to be missing a loadfile
    for missing in KNOWN_MISSING_LOADFILES:
        if all(missing[k] == target_dict[k] for k in missing.keys()):
            err = '''
            Known missing loading program: {d}
            '''.format(d=target_dict)
            raise unittest.SkipTest(err)
    
    fp = target_dict['full_path']
    m = pyhcup.get_meta(state=target_dict['state_abbr'],
                        year=target_dict['year'],
                        category=target_dict['category'],
                        datafile=target_dict['file'])
    product = pyhcup.read(fp, m)
    err = '''
            Not DataFrame: pyhcup.read('{fp}', {m}) ({t})
            '''.format(fp=fp, m=m, t=type(product))
    assert is_dataframe(product), err


def is_dataframe(obj):
    return type(obj) == pd.DataFrame


def check_is_dataframe(obj, err='Object type is not pandas.DataFrame'):
    assert is_dataframe(obj), err


if __name__ == '__main__':
    unittest.main()<|MERGE_RESOLUTION|>--- conflicted
+++ resolved
@@ -2,8 +2,7 @@
 import pandas as pd
 
 import pyhcup
-from pyhcup import hachoir, parser, sas, tx
-<<<<<<< HEAD
+from pyhcup import hachoir, sas, tx
 from pyhcup.config import DEFAULT_DATA_SOURCES, BUNDLED_SID_SAMPLES_DIR, BUNDLED_LOADFILE_DIR, KNOWN_MISSING_LOADFILES
 
 DISCOVERED_LOADFILES = hachoir.discover(root_path=BUNDLED_LOADFILE_DIR)
@@ -12,12 +11,7 @@
 BUNDLED_SID_SAMPLES = hachoir.discover(root_path=BUNDLED_SID_SAMPLES_DIR,
                                         sources=CONTENT_SOURCES)
 
-=======
-from config import DISCOVERED_LOADFILES, CONTENT_SOURCES, BUNDLED_SID_SAMPLES, KNOWN_MISSING_LOADFILES
->>>>>>> 73a9ec83
-
 # TODO: split these cases into separate files?
-# TODO: test database loading (replace with SQLA?)
 
 class TestDiscover(unittest.TestCase):
     def test_is_list_of_dicts(self):
